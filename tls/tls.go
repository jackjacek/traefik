package tls

import (
	"crypto/tls"
	"fmt"
	"strings"

	"github.com/containous/traefik/log"
	"github.com/sirupsen/logrus"
)

const (
	certificateHeader = "-----BEGIN CERTIFICATE-----\n"
)

// ClientCA defines traefik CA files for a entryPoint
// and it indicates if they are mandatory or have just to be analyzed if provided
type ClientCA struct {
	Files    FilesOrContents
	Optional bool
}

// TLS configures TLS for an entry point
type TLS struct {
	MinVersion         string `export:"true"`
	CipherSuites       []string
	Certificates       Certificates
<<<<<<< HEAD
=======
	ClientCAFiles      FilesOrContents // Deprecated
>>>>>>> c68ebaa2
	ClientCA           ClientCA
	DefaultCertificate *Certificate
	SniStrict          bool `export:"true"`
}

// FilesOrContents hold the CA we want to have in root
type FilesOrContents []FileOrContent

// Configuration allows mapping a TLS certificate to a list of entrypoints
type Configuration struct {
	EntryPoints []string
	Certificate *Certificate
}

// String is the method to format the flag's value, part of the flag.Value interface.
// The String method's output will be used in diagnostics.
func (r *FilesOrContents) String() string {
	sliceOfString := make([]string, len([]FileOrContent(*r)))
	for key, value := range *r {
		sliceOfString[key] = value.String()
	}
	return strings.Join(sliceOfString, ",")
}

// Set is the method to set the flag value, part of the flag.Value interface.
// Set's argument is a string to be parsed to set the flag.
// It's a comma-separated list, so we split it.
func (r *FilesOrContents) Set(value string) error {
	filesOrContents := strings.Split(value, ",")
	if len(filesOrContents) == 0 {
		return fmt.Errorf("bad FilesOrContents format: %s", value)
	}
	for _, fileOrContent := range filesOrContents {
		*r = append(*r, FileOrContent(fileOrContent))
	}
	return nil
}

// Get return the FilesOrContents list
func (r *FilesOrContents) Get() interface{} {
	return *r
}

// SetValue sets the FilesOrContents with val
func (r *FilesOrContents) SetValue(val interface{}) {
	*r = val.(FilesOrContents)
}

// Type is type of the struct
func (r *FilesOrContents) Type() string {
	return "filesorcontents"
}

// SortTLSPerEntryPoints converts TLS configuration sorted by Certificates into TLS configuration sorted by EntryPoints
func SortTLSPerEntryPoints(configurations []*Configuration, epConfiguration map[string]map[string]*tls.Certificate, defaultEntryPoints []string) error {
	if epConfiguration == nil {
		epConfiguration = make(map[string]map[string]*tls.Certificate)
	}
	for _, conf := range configurations {
		if conf.EntryPoints == nil || len(conf.EntryPoints) == 0 {
			if log.GetLevel() >= logrus.DebugLevel {
				certName := conf.Certificate.CertFile.String()
				// Truncate certificate information only if it's a well formed certificate content with more than 50 characters
				if !conf.Certificate.CertFile.IsPath() && strings.HasPrefix(conf.Certificate.CertFile.String(), certificateHeader) && len(conf.Certificate.CertFile.String()) > len(certificateHeader)+50 {
					certName = strings.TrimPrefix(conf.Certificate.CertFile.String(), certificateHeader)[:50]
				}
				log.Debugf("No entryPoint is defined to add the certificate %s, it will be added to the default entryPoints: %s", certName, strings.Join(defaultEntryPoints, ", "))
			}
			conf.EntryPoints = append(conf.EntryPoints, defaultEntryPoints...)
		}
		for _, ep := range conf.EntryPoints {
			if err := conf.Certificate.AppendCertificates(epConfiguration, ep); err != nil {
				return err
			}
		}
	}
	return nil
}<|MERGE_RESOLUTION|>--- conflicted
+++ resolved
@@ -25,10 +25,6 @@
 	MinVersion         string `export:"true"`
 	CipherSuites       []string
 	Certificates       Certificates
-<<<<<<< HEAD
-=======
-	ClientCAFiles      FilesOrContents // Deprecated
->>>>>>> c68ebaa2
 	ClientCA           ClientCA
 	DefaultCertificate *Certificate
 	SniStrict          bool `export:"true"`
